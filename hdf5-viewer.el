;;; hdf5-viewer.el --- Major mode for viewing HDF5 files -*- lexical-binding: t; -*-

;; Copyright (C) 2024-2025 Paul Minner, Peter Mao, Caltech

;; Author: Paul Minner <minner.paul@gmail.com>, Peter Mao <peter.mao@gmail.com>
;; Keywords: HDF5, data
;; Version: 1.1
;; Description: A major-mode for viewing HDF5 files.
;; Homepage: https://github.com/hdf5-viewer/hdf5-viewer
;; Package-Requires: ((emacs "29.1"))

;; GNU Emacs is free software: you can redistribute it and/or modify
;; it under the terms of the GNU General Public License as published by
;; the Free Software Foundation, either version 3 of the License, or
;; (at your option) any later version.

;; GNU Emacs is distributed in the hope that it will be useful,
;; but WITHOUT ANY WARRANTY; without even the implied warranty of
;; MERCHANTABILITY or FITNESS FOR A PARTICULAR PURPOSE.  See the
;; GNU General Public License for more details.

;; You should have received a copy of the GNU General Public License
;; along with GNU Emacs.  If not, see <http://www.gnu.org/licenses/>.

;;; Commentary:
;; This package provides a major mode for viewing HDF5 files in Emacs.
;; It requires Python and Python's h5py package to be installed.
;; The Python logic is stored in h5parse.py, which should be installed
;; in the same location as hdf5-viewer.el.

;;; Code:
(require 'json)

(defgroup hdf5-viewer nil
  "Major mode for viewing HDF5 files."
  :group 'data)

(defcustom hdf5-viewer-python-command "python3"
  "Python interpreter to execute h5parse.py.  Must have h5py."
  :type 'string
  :group 'hdf5-viewer)

(makunbound 'hdf5-viewer-parse-command)
(defcustom hdf5-viewer-parse-command
  (format "%s %sh5parse.py"
          hdf5-viewer-python-command
          (file-name-directory (or load-file-name (buffer-file-name))))
  "Shell command to launch h5parse.py script."
  :type 'string
  :group 'hdf5-viewer)

(defvar hdf5-viewer-mode-map
  (let ((map (make-sparse-keymap)))
    (define-key map (kbd "RET") 'hdf5-viewer-read-field-at-cursor)
    (define-key map (kbd "SPC") 'hdf5-viewer-read-field-at-cursor)
    (define-key map (kbd "/")   'hdf5-viewer-read-field)
    (define-key map (kbd "TAB") 'hdf5-viewer-preview-field-at-cursor)
    (define-key map (kbd "'")   'hdf5-viewer-preview-field)
    (define-key map (kbd "b")   'hdf5-viewer-back)
    (define-key map (kbd "DEL") 'hdf5-viewer-back)
    (define-key map (kbd "S-SPC") 'hdf5-viewer-back)
    (define-key map (kbd "n")   'next-line)
    (define-key map (kbd "p")   'previous-line)
    (define-key map (kbd "w")   'hdf5-viewer-copy-field-at-cursor)
    map)
  "Keymap for HDF5-viewer mode.")

(defvar hdf5-viewer--buffer-filename nil
  "Temporary variable to pass the filename into the viewer buffer.

This avoids having to set the variable `buffer-file-name', which
would run the risk of overwiting the HDF5 file that is being
viewed.")

(defvar-local hdf5-viewer-file nil
  "Path to the current HDF5 file being viewed.")

(defvar-local hdf5-viewer-root nil
  "Path to begin printing the current HDF5 file fields.")

(defvar-local hdf5-viewer--parent-group ""
  "Parent group to the current view.

This is used to place the cursor when navigating back up the
tree.")

(defvar-local hdf5-viewer--forward-point-list nil
  "List of buffer point positions in the root heirarchy.

Saves buffer positions when navigating backwards.")

(defun hdf5-viewer--fix-path (path)
  "Remove extraneous '/'s from PATH."
  (let ((fsplit (file-name-split path))
        (npath ""))
    (dolist (val fsplit)
      (if (and (not (string= "" val))
               (not (string-prefix-p "/" val)))
          (setq npath (concat npath "/" val))))
    (if (string-empty-p npath)
        (setq npath "/"))
    npath))

(defun hdf5-viewer--get-field-at-cursor ()
  "Return field (group or dataset) at cursor position.

Return nil if there is nothing on this line."
  (end-of-line)
  (backward-word)
  (let ((field (thing-at-point 'filename t)))
    (when field
      (hdf5-viewer--fix-path (concat hdf5-viewer-root "/" field)))))

(defun hdf5-viewer--is-group (field)
  "Return t if FIELD is a group."
  (let ((output (hdf5-viewer--run-parser "--is-group" field hdf5-viewer-file)))
    (gethash "return" output)))

(defun hdf5-viewer--is-field (field)
  "Return t if FIELD is a field in the file."
  (let ((output (hdf5-viewer--run-parser "--is-field" field hdf5-viewer-file)))
    (gethash "return" output)))

(defun hdf5-viewer--run-parser (&rest args)
  "Run parser command with custom ARGS and return json output."
  (with-temp-buffer
    (let ((exit-code
           (apply #'call-process-shell-command
                  hdf5-viewer-parse-command nil t nil args)))
      (if (= exit-code 0)
          (progn
            (goto-char (point-min))
            (condition-case nil
                (let ((json-array-type 'list)
                      (json-object-type 'hash-table)
                      (json-false nil))
                  (json-read))
              (json-readtable-error
               (error "Failed to read parser output: Invalid JSON"))))
        (error "Parser script failed: %s"
               (buffer-substring (point-min) (point-max)))))))

(defun hdf5-viewer-back ()
  "Go back one group level and display to screen."
  (interactive)
  (unless (string= hdf5-viewer-root "/")
    (setq hdf5-viewer--parent-group (file-name-nondirectory hdf5-viewer-root))
    (push (cons hdf5-viewer-root (point)) hdf5-viewer--forward-point-list)
    (setq hdf5-viewer-root (hdf5-viewer--fix-path (file-name-directory hdf5-viewer-root)))
    (hdf5-viewer--display-fields -1)))

(defun hdf5-viewer--display-fields (direction)
  "Display current root group fields and attributes to buffer.

DIRECTION indicates which way we are navigating the heirarchy:
  0: initialization
  1: forward
 -1: backwards"
  (let ((inhibit-read-only t))
    (erase-buffer)
    (insert (format "%s %s\n\n"
                    (propertize "Root:" 'face 'bold)
                    hdf5-viewer-root))
    (let* ((output (hdf5-viewer--run-parser "--get-fields" hdf5-viewer-root hdf5-viewer-file))
           (attrs  (hdf5-viewer--run-parser "--get-attrs"  hdf5-viewer-root hdf5-viewer-file))
           (num-attrs (hash-table-count attrs))
           (field-template "%-8s %-15s %20s  %-30s\n")
           (attr-template  "%-45s  %-30s\n"))
      ;; display GROUPS and DATASETS
      (insert (propertize (format field-template "*type*" "*dims*" "*range*" "*name*")
                          'face '('bold 'underline)))
      (maphash (lambda (key val)
                 (let ((type  (gethash "type"  val)))
                   (cond ((string= type "group")
                          (insert (format field-template
                                           "group" "N/A" ""
                                          (format "%s/" key))))
                         ((string= type "dataset")
                          (let ((dtype (gethash "dtype" val))
                                (shape (gethash "shape" val))
                                (range (gethash "range" val "")))
                            (insert (format field-template
                                            dtype shape range key))))
                         ((string= type "other")
                          (insert (format field-template "other" "" "" key))))))
               output)
      ;; display ATTRIBUTES
      (when (> num-attrs 0)
        (insert "\n\n")
        (insert (propertize (format attr-template "*value*" "*attribute*")
                            'face '('bold 'underline)))
        (maphash (lambda (attrkey attrval)
                   (let ((attrval-substrings (split-string attrval "\n")))
                     ;; print `attrkey' on this line
                     (insert (format attr-template (pop attrval-substrings) attrkey))
                     ;; if `attrval' breaks over multiple lines, print remainder w/o key
                     (dotimes (_junk (length attrval-substrings))
                       (insert (pop attrval-substrings) "\n"))))
                 attrs)))
    ;; set the point
    (superword-mode)
    (cond ((= direction -1)
           (goto-char (point-max))
           (search-forward (concat " " hdf5-viewer--parent-group "/") nil nil -1))
          ((and (= direction  1)
                (> (length hdf5-viewer--forward-point-list) 0))
           ;; forward navigation is more complicated because we can come up one
           ;; branch and then down a different branch, hence the check against
           ;; hdf5-viewer-root.
           (let ((fwd (pop hdf5-viewer--forward-point-list)))
             (if (string= hdf5-viewer-root (car fwd))
                 (goto-char (cdr fwd))
               (setq hdf5-viewer--forward-point-list nil) ; clear fwd history on branch change
               (goto-char (point-min))
               (forward-line 3))))
          (t
           (goto-char (point-min))
           (forward-line 3)))
    (end-of-line)
    (backward-word)
    (set-goal-column nil)
    (set-buffer-modified-p nil)))

(defun hdf5-viewer-preview-field-at-cursor ()
  "Display field contents at cursor in minibuffer."
  (interactive)
  (let ((field (hdf5-viewer--get-field-at-cursor)))
    (when field
      (hdf5-viewer-preview-field field))))

(defun hdf5-viewer-preview-field (field)
  "Display selected FIELD contents in minibuffer."
  (interactive "sEnter path: ")
  (when (hdf5-viewer--is-field field)
    (let ((field  (hdf5-viewer--fix-path field))
          (output (hdf5-viewer--run-parser "--preview-field" field hdf5-viewer-file)))
      (message "%s %s %s:\n%s"
               (propertize field 'face 'bold)
               (gethash "shape" output "")
               (gethash "dtype" output "")
               (gethash "data" output)))))

(defun hdf5-viewer-read-field-at-cursor ()
  "Display field contents at cursor in new buffer."
  (interactive)
  (let ((field (hdf5-viewer--get-field-at-cursor)))
    (when field
      (hdf5-viewer-read-field field))))

(defun hdf5-viewer-read-field (field)
  "Display specified FIELD contents in new buffer."
  (interactive "sEnter path: ")
  (let ((field (hdf5-viewer--fix-path field)))
    (when (hdf5-viewer--is-field field)
      (if (hdf5-viewer--is-group field)
          (let ((field-root (hdf5-viewer--fix-path (file-name-directory field))))
            (if (string= hdf5-viewer-root field-root)
                (progn ; normal forward navigation
                  (setq hdf5-viewer-root field)
                  (hdf5-viewer--display-fields 1))
              ;; user-input jump navigation
              (setq hdf5-viewer-root field
                    hdf5-viewer--forward-point-list nil)
              (hdf5-viewer--display-fields 0)))
        (let* ((output (hdf5-viewer--run-parser "--read-dataset" field hdf5-viewer-file))
               (parent-buf (string-split (buffer-name (current-buffer)) "*" t))
               (dataset-buf (format "*%s%s*%s" (pop parent-buf) field (apply 'concat parent-buf))))
          (with-current-buffer (get-buffer-create dataset-buf)
            (let ((inhibit-read-only t))
              (erase-buffer)
              (setq-local truncate-lines t)
              (insert (propertize (format "%s %s %s:"
                                          (propertize field 'face 'bold)
                                          (gethash "shape" output)
                                          (gethash "dtype" output)) 'face 'underline))
              (insert "\n\n" (gethash "data" output))
              (goto-char (point-min))
              (special-mode)
              (display-buffer (current-buffer) '((display-buffer-same-window))))))))))

(defun hdf5-viewer-copy-field-at-cursor ()
  "Interactively put field-at-cursor into the kill ring."
  (interactive)
  (let ((field-name (hdf5-viewer--get-field-at-cursor)))
    (if field-name
        (let ((field-type (if (hdf5-viewer--is-field field-name) "field" "attribute")))
          (kill-new field-name)
          (message "Copied HD5 %s name: %s" field-type field-name))
      (message "No field or attribute found on this line."))))

;;;###autoload
(define-derived-mode hdf5-viewer-mode special-mode "HDF5"
  "Major mode for viewing HDF5 files."
  (setq-local buffer-read-only t)
  (setq-local hdf5-viewer-file hdf5-viewer--buffer-filename)
  (setq-local hdf5-viewer-root "/")
  (hdf5-viewer--display-fields 0))

;;;###autoload
(defun hdf5-viewer-maybe-startup (&optional filename _wildcards)
  "Advice to avoid loading HDF5 files into the buffer.

HDF5 files can be very large and `hdf5-viewer' does not need the file
contents to be loaded before operating on the file.  This advice
looks for the HDF5 signature in the first 8 bytes of a file.  If
it is not HDF5, then proceed with `find-file'.  If it is HDF5, then open a
buffer named \"*hdf5: FILENAME*\" and start hdf5-viewer.
`find-file' is then bypassed.

The WILDCARDS flag is not used by this advice and is passed on to
`find-file'.  HDF5 files referenced by wildcards will be opened
as normal files, without `hdf5-viewer'.

For files with the same nondirectory names, the buffer names are
disambituated with `generate-new-buffer-name', which appends an
incrementing \"<#>\" to the buffer name.  The `buffer-file-name'
is set uniquely, via `set-visited-file-name', to the HDF5
filename with \"-hdf5-viewer\" appended to the end."

  (if (not (file-regular-p filename)) nil
    (let ((hdf5-signature (unibyte-string #x89 #x48 #x44 #x46 #x0d #x0a #x1a #x0a))
          (filehead (with-temp-buffer
                     (set-buffer-multibyte nil)
                     (insert-file-contents-literally filename nil 0 8 t)
                     (buffer-substring-no-properties 1 9)))
          (filename-escaped (shell-quote-argument (expand-file-name filename))))
      (when (string= filehead hdf5-signature)
<<<<<<< HEAD
        (let* ((this-buffer-filename (concat filename "-hdf5-viewer"))
               (this-buffer-name (format "*hdf5: %s*" (file-name-nondirectory filename)))
               (this-buffer (find-buffer-visiting this-buffer-filename)))
          (if this-buffer
              (switch-to-buffer this-buffer)
            (let ((new-buffer-name (generate-new-buffer-name this-buffer-name)))
              (switch-to-buffer (get-buffer-create new-buffer-name))
              (setq default-directory (file-name-directory filename))
              (setq hdf5-viewer--buffer-filename filename)
              (set-visited-file-name this-buffer-filename)
              (rename-buffer new-buffer-name)
              (hdf5-viewer-mode))))
        t)))) ;; bypass find-file
=======
        (let ((hdf5-viewer-buffer-name (concat "*hdf5: "
                                        (file-name-nondirectory filename)
                                        "*")))
          ;; for later:
          ;; if hdf5-viewer-buffer-name corresponds to an existing buffer
          ;;    if (string= filename hdf5-viewer--buffer-filename)
          ;;       switch to buffer
          ;;    else
          ;;       create/switch to buffer with unique name
          ;;       setq hdf5-viewer--buffer-filename filename
          ;;       (hdf5-viewer-mode)
          ;; else run next 3 lines
          (switch-to-buffer (get-buffer-create hdf5-viewer-buffer-name));; need to uniquify this name (later)
          (setq default-directory (file-name-directory filename))
          (setq hdf5-viewer--buffer-filename filename-escaped) ;;hdf5-viewer operates on hdf5-viewer--buffer-filename
          (hdf5-viewer-mode)
          t))))) ;; bypass find-file
>>>>>>> e31cbf00

;;;###autoload
(advice-add 'find-file :before-until #'hdf5-viewer-maybe-startup)

(provide 'hdf5-viewer)

;;; hdf5-viewer.el ends here<|MERGE_RESOLUTION|>--- conflicted
+++ resolved
@@ -325,7 +325,6 @@
                      (buffer-substring-no-properties 1 9)))
           (filename-escaped (shell-quote-argument (expand-file-name filename))))
       (when (string= filehead hdf5-signature)
-<<<<<<< HEAD
         (let* ((this-buffer-filename (concat filename "-hdf5-viewer"))
                (this-buffer-name (format "*hdf5: %s*" (file-name-nondirectory filename)))
                (this-buffer (find-buffer-visiting this-buffer-filename)))
@@ -339,25 +338,7 @@
               (rename-buffer new-buffer-name)
               (hdf5-viewer-mode))))
         t)))) ;; bypass find-file
-=======
-        (let ((hdf5-viewer-buffer-name (concat "*hdf5: "
-                                        (file-name-nondirectory filename)
-                                        "*")))
-          ;; for later:
-          ;; if hdf5-viewer-buffer-name corresponds to an existing buffer
-          ;;    if (string= filename hdf5-viewer--buffer-filename)
-          ;;       switch to buffer
-          ;;    else
-          ;;       create/switch to buffer with unique name
-          ;;       setq hdf5-viewer--buffer-filename filename
-          ;;       (hdf5-viewer-mode)
-          ;; else run next 3 lines
-          (switch-to-buffer (get-buffer-create hdf5-viewer-buffer-name));; need to uniquify this name (later)
-          (setq default-directory (file-name-directory filename))
-          (setq hdf5-viewer--buffer-filename filename-escaped) ;;hdf5-viewer operates on hdf5-viewer--buffer-filename
-          (hdf5-viewer-mode)
-          t))))) ;; bypass find-file
->>>>>>> e31cbf00
+
 
 ;;;###autoload
 (advice-add 'find-file :before-until #'hdf5-viewer-maybe-startup)
