;;; hdf5-viewer.el --- Major mode for viewing HDF5 files -*- lexical-binding: t; -*-

;; Copyright (C) 2024-2025 Paul Minner, Peter Mao, Caltech

;; Author: Paul Minner <minner.paul@gmail.com>, Peter Mao <peter.mao@gmail.com>
;; Keywords: HDF5, data
;; Version: 1.1
;; Description: A major-mode for viewing HDF5 files.
;; Homepage: https://github.com/hdf5-viewer/hdf5-viewer
;; Package-Requires: ((emacs "29.1"))

;; GNU Emacs is free software: you can redistribute it and/or modify
;; it under the terms of the GNU General Public License as published by
;; the Free Software Foundation, either version 3 of the License, or
;; (at your option) any later version.

;; GNU Emacs is distributed in the hope that it will be useful,
;; but WITHOUT ANY WARRANTY; without even the implied warranty of
;; MERCHANTABILITY or FITNESS FOR A PARTICULAR PURPOSE.  See the
;; GNU General Public License for more details.

;; You should have received a copy of the GNU General Public License
;; along with GNU Emacs.  If not, see <http://www.gnu.org/licenses/>.

;;; Commentary:
;; This package provides a major mode for viewing HDF5 files in Emacs.
;; It requires Python and Python's h5py package to be installed.
;; The Python logic is stored in h5parse.py, which should be installed
;; in the same location as hdf5-viewer.el.

;;; Code:
(require 'json)

(defgroup hdf5-viewer nil
  "Major mode for viewing HDF5 files."
  :group 'data)

(defcustom hdf5-viewer-python-command "python3"
  "Python interpreter to execute h5parse.py.  Must have h5py."
  :type 'string
  :group 'hdf5-viewer)

(makunbound 'hdf5-viewer-parse-command)
(defcustom hdf5-viewer-parse-command
  (format "%s %sh5parse.py"
          hdf5-viewer-python-command
          (file-name-directory (or load-file-name (buffer-file-name))))
  "Shell command to launch h5parse.py script."
  :type 'string
  :group 'hdf5-viewer)

(defvar hdf5-viewer-mode-map
  (let ((map (make-sparse-keymap)))
    (define-key map (kbd "RET") 'hdf5-viewer-read-field-at-cursor)
    (define-key map (kbd "SPC") 'hdf5-viewer-read-field-at-cursor)
    (define-key map (kbd "/")   'hdf5-viewer-read-field)
    (define-key map (kbd "TAB") 'hdf5-viewer-preview-field-at-cursor)
    (define-key map (kbd "'")   'hdf5-viewer-preview-field)
    (define-key map (kbd "b")   'hdf5-viewer-back)
    (define-key map (kbd "DEL") 'hdf5-viewer-back)
    (define-key map (kbd "S-SPC") 'hdf5-viewer-back)
    (define-key map (kbd "n")   'next-line)
    (define-key map (kbd "p")   'previous-line)
    (define-key map (kbd "w")   'hdf5-viewer-copy-field-at-cursor)
    (define-key map (kbd "a")   'hdf5-viewer-read-attributes-at-cursor)
    (define-key map (kbd "P")   'hdf5-viewer-plot-dataset-at-cursor)
    map)
  "Keymap for HDF5-viewer mode.")

(defvar hdf5-viewer--buffer-filename nil
  "Temporary variable to pass the filename into the viewer buffer.

This avoids having to set the variable `buffer-file-name', which
would run the risk of overwiting the HDF5 file that is being
viewed.")

(defvar-local hdf5-viewer-file nil
  "Path to the current HDF5 file being viewed.")

(defvar-local hdf5-viewer-root nil
  "Path to begin printing the current HDF5 file fields.")

(defvar-local hdf5-viewer--parent-group ""
  "Parent group to the current view.

This is used to place the cursor when navigating back up the
tree.")

(defvar-local hdf5-viewer--forward-point-list nil
  "List of buffer point positions in the root heirarchy.

Saves buffer positions when navigating backwards.")

(defun hdf5-viewer--fix-path (path)
  "Remove extraneous '/'s from PATH."
  (let ((fsplit (file-name-split path))
        (npath ""))
    (dolist (val fsplit)
      (if (and (not (string= "" val))
               (not (string-prefix-p "/" val)))
          (setq npath (concat npath "/" val))))
    (if (string-empty-p npath)
        (setq npath "/"))
    npath))

(defun hdf5-viewer--get-field-at-cursor ()
  "Return field (group or dataset) at cursor position.

Return nil if there is nothing on this line."
  (end-of-line)
  (backward-word)
  (let ((field (thing-at-point 'filename t)))
    (when field
      (hdf5-viewer--fix-path (concat hdf5-viewer-root "/" field)))))

(defun hdf5-viewer--is-group (field)
  "Return t if FIELD is a group."
  (let ((output (hdf5-viewer--run-parser "--is-group" field hdf5-viewer-file)))
    (gethash "return" output)))

(defun hdf5-viewer--is-field (field)
  "Return t if FIELD is a field in the file."
  (let ((output (hdf5-viewer--run-parser "--is-field" field hdf5-viewer-file)))
    (gethash "return" output)))

(defun hdf5-viewer--is-dataset (field)
  "Return t if FIELD might be a Dataset.

This is admittedly imperfect logic for identifying Datasets.
Return t if FIELD is a Field but not a Group."
  (and (hdf5-viewer--is-field field)
       (not (hdf5-viewer--is-group field))))

(defun hdf5-viewer--run-parser (&rest args)
  "Run parser command with custom ARGS and return json output."
  (with-temp-buffer
    (let ((exit-code
           (apply #'call-process-shell-command
                  hdf5-viewer-parse-command nil t nil args)))
      (if (= exit-code 0)
          (progn
            (goto-char (point-min))
            (condition-case nil
                (let ((json-array-type 'list)
                      (json-object-type 'hash-table)
                      (json-false nil))
                  (json-read))
              (json-readtable-error
               (error "Failed to read parser output: Invalid JSON"))))
        (error "Parser script failed: %s"
               (buffer-substring (point-min) (point-max)))))))

(defun hdf5-viewer--display-fields (fields)
  "Display groups and datasets of FIELDS.

For each Group in FIELDS, display the type as \"group\" and the
name.  For each Dataset in FIELDS, display the type, dimensions,
range, and name."

  (let ((template "%-8s %-15s %20s  %-30s\n"))
    (insert "\n\n")
    (insert (propertize (format template "*type*" "*dims*" "*range*" "*name*")
                        'face '(bold underline)))
    (maphash (lambda (key val)
               (let ((type  (gethash "type"  val)))
                 (cond ((string= type "group")
                        (insert (format template
                                        "group" "" ""
                                        (format "%s/" key))))
                       ((string= type "dataset")
                        (let ((dtype (gethash "dtype" val))
                              (shape (gethash "shape" val))
                              (range (gethash "range" val "")))
                          (insert (format template
                                          dtype shape range key))))
                       ((string= type "other")
                        (insert (format template "other" "" "" key))))))
             fields)))

(defun hdf5-viewer--display-attrs (attrs)
  "Display attributes of ATTRS.

For each attribute in ATTRS, print key at the end of the first
line and breaks val over multiple lines if necessary."
  (let ((template  "%-45s  %-30s\n"))
    (insert "\n\n")
    (insert (propertize (format template "*value*" "*attribute*")
                        'face '(bold underline)))
    (maphash (lambda (key val)
               (let ((substrings (split-string val "\n")))
                 (insert (format template (pop substrings) key))
                 (dotimes (_junk (length substrings))
                   (insert (pop substrings) "\n"))))
             attrs)))

(defun hdf5-viewer--display-root (direction)
  "Display current root group fields and attributes to buffer.

DIRECTION indicates which way we are navigating the heirarchy:
  0: initialization
  1: forward
 -1: backwards"
  (let ((inhibit-read-only t))
    (erase-buffer)
    (insert (format "%s %s"
                    (propertize "Root:" 'face 'bold)
                    hdf5-viewer-root))
    ;; display GROUPS and DATASETS for roots that are groups
    (when (hdf5-viewer--is-group hdf5-viewer-root)
      (let ((fields (hdf5-viewer--run-parser "--get-fields" hdf5-viewer-root hdf5-viewer-file)))
        (hdf5-viewer--display-fields fields)))
    ;; display ATTRIBUTES
    (let* ((attrs  (hdf5-viewer--run-parser "--get-attrs"  hdf5-viewer-root hdf5-viewer-file))
           (num-attrs (hash-table-count attrs)))
      (when (> num-attrs 0)
        (hdf5-viewer--display-attrs attrs)))
    ;; set the point
    (superword-mode)
    (cond ((= direction -1)
           (goto-char (point-max))
           (search-forward (concat " " hdf5-viewer--parent-group) nil nil -1))
          ((and (= direction  1)
                (> (length hdf5-viewer--forward-point-list) 0))
           ;; forward navigation is more complicated because we can come up one
           ;; branch and then down a different branch, hence the check against
           ;; hdf5-viewer-root.
           (let ((fwd (pop hdf5-viewer--forward-point-list)))
             (if (string= hdf5-viewer-root (car fwd))
                 (goto-char (cdr fwd))
               (setq hdf5-viewer--forward-point-list nil) ; clear fwd history on branch change
               (goto-char (point-min))
               (forward-line 3))))
          (t
           (goto-char (point-min))
           (forward-line 3)))
    (end-of-line)
    (backward-word)
    (set-goal-column nil)
    (set-buffer-modified-p nil)))

(defun hdf5-viewer-preview-field-at-cursor ()
  "Display field contents at cursor in minibuffer."
  (interactive)
  (let ((field (hdf5-viewer--get-field-at-cursor)))
    (when field
      (hdf5-viewer-preview-field field))))

(defun hdf5-viewer-preview-field (field)
  "Display selected FIELD contents in minibuffer."
  (interactive "sEnter path: ")
  (when (hdf5-viewer--is-field field)
    (let ((field  (hdf5-viewer--fix-path field))
          (output (hdf5-viewer--run-parser "--preview-field" field hdf5-viewer-file)))
      (message "%s %s %s:\n%s"
               (propertize field 'face 'bold)
               (gethash "shape" output "")
               (gethash "dtype" output "")
               (gethash "data" output)))))

(defun hdf5-viewer-read-field-at-cursor ()
  "Display field contents at cursor in new buffer."
  (interactive)
  (let ((field (hdf5-viewer--get-field-at-cursor)))
    (when field
      (hdf5-viewer-read-field field))))

(defun hdf5-viewer-read-field (field)
  "Display specified FIELD contents in new buffer."
  (interactive "sEnter path: ")
  (let ((field (hdf5-viewer--fix-path field)))
    (when (hdf5-viewer--is-field field)
      (if (hdf5-viewer--is-group field)
          (let ((field-root (hdf5-viewer--fix-path (file-name-directory field))))
            (if (string= hdf5-viewer-root field-root)
                (progn ; normal forward navigation
                  (setq hdf5-viewer-root field)
                  (hdf5-viewer--display-root 1))
              ;; user-input jump navigation
              (setq hdf5-viewer-root field
                    hdf5-viewer--forward-point-list nil)
              (hdf5-viewer--display-root 0)))
        (let* ((output (hdf5-viewer--run-parser "--read-dataset" field hdf5-viewer-file))
               (parent-buf (string-split (buffer-name (current-buffer)) "*" t))
               (dataset-buf (format "*%s%s*%s" (pop parent-buf) field (apply 'concat parent-buf))))
          (with-current-buffer (get-buffer-create dataset-buf)
            (let ((inhibit-read-only t))
              (erase-buffer)
              (setq-local truncate-lines t)
              (insert (propertize (format "%s %s %s:"
                                          (propertize field 'face 'bold)
                                          (gethash "shape" output)
                                          (gethash "dtype" output)) 'face 'underline))
              (insert "\n\n" (gethash "data" output))
              (goto-char (point-min))
              (special-mode)
              (display-buffer (current-buffer) '((display-buffer-same-window))))))))))

(defun hdf5-viewer-read-attributes-at-cursor ()
  "Display dataset attributes at cursor in buffer."
  (interactive)
  (let ((field (hdf5-viewer--get-field-at-cursor)))
    (when field
      (hdf5-viewer-read-attributes field))))

(defun hdf5-viewer-read-attributes (field)
  "Read and display the attributes for a FIELD in the buffer.

This function treats Groups and Datasets on equal footing.  If
the field is a group, then it is the same as
`hdf5-viewer-read-field'."
  (interactive "sEnter path: ")
  (let ((field (hdf5-viewer--fix-path field)))
    (when (hdf5-viewer--is-field field)
      (setq hdf5-viewer-root field)
      (hdf5-viewer--display-root 1))))

(defun hdf5-viewer-back ()
  "Go back one group level and display to screen."
  (interactive)
  (unless (string= hdf5-viewer-root "/")
    (setq hdf5-viewer--parent-group (file-name-nondirectory hdf5-viewer-root))
    (push (cons hdf5-viewer-root (point)) hdf5-viewer--forward-point-list)
    (setq hdf5-viewer-root (hdf5-viewer--fix-path (file-name-directory hdf5-viewer-root)))
    (hdf5-viewer--display-root -1)))

(defun hdf5-viewer-copy-field-at-cursor ()
  "Interactively put field-at-cursor into the kill ring."
  (interactive)
  (let ((field-name (hdf5-viewer--get-field-at-cursor)))
    (if field-name
        (let ((field-type (if (hdf5-viewer--is-field field-name) "field" "attribute")))
          (kill-new field-name)
          (message "Copied HD5 %s name: %s" field-type field-name))
      (message "No field or attribute found on this line."))))

<<<<<<< HEAD
(defun hdf5-viewer-plot-dataset-at-cursor ()
  "Plot 1D or 2D dataset with matplotlib."
  (interactive)
  (let ((field (hdf5-viewer--get-field-at-cursor)))
    (if (hdf5-viewer--is-dataset field)
        (hdf5-viewer--run-parser "--plot-dataset" field hdf5-viewer-file)
      (message "No dataset found on this line."))))

=======
>>>>>>> 53650a74
(define-derived-mode hdf5-viewer-mode special-mode "HDF5"
  "Major mode for viewing HDF5 files.

In order to protect HDF5 data file from corruption, enable
`hdf-viewer-find-file-mode' so that the data file does not
actually get loaded into a buffer.  This package works by
interfacing with the HDF5 file via python library calls."

  (if (not hdf5-viewer-find-file-mode)
      (message "To use this mode, enable `hdf5-viewer-find-file-mode' and reopen the file.")
    (setq-local buffer-read-only t)
    (setq-local hdf5-viewer-file hdf5-viewer--buffer-filename)
    (setq-local hdf5-viewer-root "/")
<<<<<<< HEAD
    (hdf5-viewer--display-root 0)))
=======
    (hdf5-viewer--display-fields 0)))
>>>>>>> 53650a74

(defun hdf5-viewer-bypass-find-file (&optional filename _wildcards)
  "Advice to avoid loading HDF5 files into the buffer.

HDF5 files can be very large and `hdf5-viewer' does not need the file
contents to be loaded before operating on the file.  This advice
looks for the HDF5 signature in the first 8 bytes of a file.  If
it is not HDF5, then proceed with `find-file'.  If it is HDF5, then open a
buffer named \"*hdf5: FILENAME*\" and start hdf5-viewer.
`find-file' is then bypassed.

The WILDCARDS flag is not used by this advice and is passed on to
`find-file'.  HDF5 files referenced by wildcards will be opened
as normal files, without `hdf5-viewer'.

For files with the same nondirectory names, the buffer names are
disambituated with `generate-new-buffer-name', which appends an
<<<<<<< HEAD
incrementing \"<#>\" to the buffer name.  The variable
`buffer-file-name' is set uniquely, via `set-visited-file-name',
to the HDF5 filename with \"-hdf5-viewer\" appended to the end."
=======
incrementing \"<#>\" to the buffer name.  The `buffer-file-name'
is set uniquely, via `set-visited-file-name', to the HDF5
filename with \"-hdf5-viewer\" appended to the end."
>>>>>>> 53650a74

  (if (not (file-regular-p filename)) nil
    (let ((hdf5-signature (unibyte-string #x89 #x48 #x44 #x46 #x0d #x0a #x1a #x0a))
          (filehead (with-temp-buffer
                     (set-buffer-multibyte nil)
                     (insert-file-contents-literally filename nil 0 8 t)
                     (buffer-substring-no-properties 1 9)))
          (filename-escaped (shell-quote-argument (expand-file-name filename))))
      (when (string= filehead hdf5-signature)
        (let* ((this-buffer-filename (concat filename "-hdf5-viewer"))
               (this-buffer-name (format "*hdf5: %s*" (file-name-nondirectory filename)))
               (this-buffer (find-buffer-visiting this-buffer-filename)))
          (if this-buffer
              (switch-to-buffer this-buffer)
            (let ((new-buffer-name (generate-new-buffer-name this-buffer-name)))
              (switch-to-buffer (get-buffer-create new-buffer-name))
              (setq default-directory (file-name-directory filename))
<<<<<<< HEAD
              (setq hdf5-viewer--buffer-filename filename-escaped)
=======
              (setq hdf5-viewer--buffer-filename filename)
>>>>>>> 53650a74
              (set-visited-file-name this-buffer-filename)
              (rename-buffer new-buffer-name)
              (hdf5-viewer-mode))))
        t)))) ;; bypass find-file
<<<<<<< HEAD
=======

>>>>>>> 53650a74

;;;###autoload
(define-minor-mode hdf5-viewer-find-file-mode
  "Global minor mode to enable/disable hdf5-viewer-mode."
  :global     t
  (if hdf5-viewer-find-file-mode
      (advice-add 'find-file :before-until #'hdf5-viewer-bypass-find-file)
    (advice-remove 'find-file #'hdf5-viewer-bypass-find-file)))

(provide 'hdf5-viewer)

;;; hdf5-viewer.el ends here<|MERGE_RESOLUTION|>--- conflicted
+++ resolved
@@ -333,7 +333,6 @@
           (message "Copied HD5 %s name: %s" field-type field-name))
       (message "No field or attribute found on this line."))))
 
-<<<<<<< HEAD
 (defun hdf5-viewer-plot-dataset-at-cursor ()
   "Plot 1D or 2D dataset with matplotlib."
   (interactive)
@@ -342,8 +341,6 @@
         (hdf5-viewer--run-parser "--plot-dataset" field hdf5-viewer-file)
       (message "No dataset found on this line."))))
 
-=======
->>>>>>> 53650a74
 (define-derived-mode hdf5-viewer-mode special-mode "HDF5"
   "Major mode for viewing HDF5 files.
 
@@ -357,11 +354,7 @@
     (setq-local buffer-read-only t)
     (setq-local hdf5-viewer-file hdf5-viewer--buffer-filename)
     (setq-local hdf5-viewer-root "/")
-<<<<<<< HEAD
     (hdf5-viewer--display-root 0)))
-=======
-    (hdf5-viewer--display-fields 0)))
->>>>>>> 53650a74
 
 (defun hdf5-viewer-bypass-find-file (&optional filename _wildcards)
   "Advice to avoid loading HDF5 files into the buffer.
@@ -379,15 +372,9 @@
 
 For files with the same nondirectory names, the buffer names are
 disambituated with `generate-new-buffer-name', which appends an
-<<<<<<< HEAD
 incrementing \"<#>\" to the buffer name.  The variable
 `buffer-file-name' is set uniquely, via `set-visited-file-name',
 to the HDF5 filename with \"-hdf5-viewer\" appended to the end."
-=======
-incrementing \"<#>\" to the buffer name.  The `buffer-file-name'
-is set uniquely, via `set-visited-file-name', to the HDF5
-filename with \"-hdf5-viewer\" appended to the end."
->>>>>>> 53650a74
 
   (if (not (file-regular-p filename)) nil
     (let ((hdf5-signature (unibyte-string #x89 #x48 #x44 #x46 #x0d #x0a #x1a #x0a))
@@ -405,19 +392,11 @@
             (let ((new-buffer-name (generate-new-buffer-name this-buffer-name)))
               (switch-to-buffer (get-buffer-create new-buffer-name))
               (setq default-directory (file-name-directory filename))
-<<<<<<< HEAD
               (setq hdf5-viewer--buffer-filename filename-escaped)
-=======
-              (setq hdf5-viewer--buffer-filename filename)
->>>>>>> 53650a74
               (set-visited-file-name this-buffer-filename)
               (rename-buffer new-buffer-name)
               (hdf5-viewer-mode))))
         t)))) ;; bypass find-file
-<<<<<<< HEAD
-=======
-
->>>>>>> 53650a74
 
 ;;;###autoload
 (define-minor-mode hdf5-viewer-find-file-mode
