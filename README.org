--- conflicted
+++ resolved
@@ -19,7 +19,6 @@
 
 ** keybindings
 
-<<<<<<< HEAD
 | read-field-at-cursor              | RET, SPC      |
 | read-field                        | /             |
 | read dataset attributes at cursor | a             |
@@ -27,13 +26,6 @@
 | preview-field                     | '             |
 | back (go up the tree)             | b, DEL, S-SPC |
 | copy field or attribute name      | w             |
-=======
-| read-field-at-cursor         | RET, SPC      |
-| read-field                   | /             |
-| preview-field-at-cursor      | TAB           |
-| preview-field                | '             |
-| back (go up the tree)        | b, DEL, S-SPC |
-| copy field or attribute name | w             |
 
 ** screenshots
 
@@ -43,5 +35,4 @@
 
    - Dataset ~/g1/g1.1/dset1.1.1~ in file ~tall.h5~
      #+DOWNLOADED: screenshot @ 2025-06-15 12:44:24
-     [[file:.figs/Emacs_HDF5_Viewer_Mode/2025-06-15_12-44-24_screenshot.png]]
->>>>>>> 8b7548f4
+     [[file:.figs/Emacs_HDF5_Viewer_Mode/2025-06-15_12-44-24_screenshot.png]]